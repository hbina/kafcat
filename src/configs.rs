use clap::crate_version;
use clap::App;
use clap::AppSettings;
use clap::Arg;
use clap::ArgMatches;
use log::LevelFilter;
use regex::Regex;
use serde::Deserialize;
use serde::Serialize;
use std::str::FromStr;
use strum::Display;
use strum::EnumString;

const GROUP_ID_DEFAULT: &str = "kafcat";
const BROKERS_DEFAULT: &str = "localhost:9092";
const MSG_DELIMITER_DEFAULT: &str = "\n";
const KEY_DELIMITER_DEFAULT: &str = ":";
const OFFSET_DEFAULT: &str = "beginning";
const FORMAT_DEFAULT: &str = "text";

pub fn group_id() -> Arg<'static> {
    Arg::new("group-id")
        .short('G')
        .long("group-id")
        .about("Consumer group id. (Kafka >=0.9 balanced consumer groups)")
        .default_value(GROUP_ID_DEFAULT)
}

pub fn offset() -> Arg<'static> {
    Arg::new("offset")
        .short('o')
        .takes_value(true)
        .default_value(r#"beginning"#)
        .long_about(
            r#"Offset to start consuming from:
                     beginning | end | stored |
                     <value>  (absolute offset) |
                     -<value> (relative offset from end)
                     s@<value> (timestamp in ms to start at)
                     e@<value> (timestamp in ms to stop at (not included))"#,
        )
}

pub fn topic() -> Arg<'static> {
    Arg::new("topic")
        .short('t')
        .long("topic")
        .about("Topic")
        .takes_value(true)
}

pub fn brokers() -> Arg<'static> {
    Arg::new("brokers")
        .short('b')
        .long("brokers")
        .about("Broker list in kafka format")
        .default_value(BROKERS_DEFAULT)
}

pub fn partition() -> Arg<'static> {
    Arg::new("partition")
        .short('p')
        .long("partition")
        .about("Partition")
        .takes_value(true)
}

pub fn exit() -> Arg<'static> {
    Arg::new("exit")
        .short('e')
        .long("exit")
        .about("Exit successfully when last message received")
}

pub fn format() -> Arg<'static> {
    Arg::new("format")
        .short('s')
        .long("format")
        .about("Serialize/Deserialize format")
        .default_value(FORMAT_DEFAULT)
}

pub fn flush_count() -> Arg<'static> {
    Arg::new("flush-count")
        .long("flush-count")
        .about("Number of messages to receive before flushing stdout")
        .takes_value(true)
}

pub fn flush_bytes() -> Arg<'static> {
    Arg::new("flush-bytes")
        .long("flush-bytes")
        .about("Size of messages in bytes accumulated before flushing to stdout")
        .takes_value(true)
}

pub fn msg_delimiter() -> Arg<'static> {
    Arg::new("msg-delimiter")
        .short('D')
        .about("Delimiter to split input into messages(currently only supports '\\n')")
        .default_value(MSG_DELIMITER_DEFAULT)
}

pub fn key_delimiter() -> Arg<'static> {
    Arg::new("key-delimiter")
        .short('K')
        .about("Delimiter to split input key and message")
        .default_value(KEY_DELIMITER_DEFAULT)
}

pub fn consume_subcommand() -> App<'static> {
    App::new("consume").short_flag('C').args(vec![
        brokers(),
        group_id(),
        topic().required(true),
        partition(),
        offset(),
        exit(),
        msg_delimiter(),
        key_delimiter(),
        format(),
        flush_count(),
        flush_bytes(),
    ])
}

pub fn produce_subcommand() -> App<'static> {
    App::new("produce").short_flag('P').args(vec![
        brokers(),
        group_id(),
        topic().required(true),
        partition(),
        msg_delimiter(),
        key_delimiter(),
        format(),
    ])
}

pub fn copy_subcommand() -> App<'static> {
    // this is not meant to be used directly only for help message
    App::new("copy")
        .setting(AppSettings::AllowLeadingHyphen)
        .alias("--cp")
        .arg(Arg::new("from").multiple(true).required(true))
        .arg(Arg::new("to").multiple(true).last(true).required(true))
        .about("Copy mode accepts two parts of arguments <from> and <to>, the two parts are separated by [--]. <from> is the exact as Consumer mode, and <to> is the exact as Producer mode.")
}

pub fn metadata_subcommand() -> App<'static> {
    // this is not meant to be used directly only for help message
    App::new("metadata")
        .about("Prints metadata information.")
        .args(vec![brokers(), group_id()])
}

pub fn get_arg_matcher() -> App<'static> {
    App::new("kafcat")
        .version(crate_version!())
        .author("Jiangkun Qiu <qiujiangkun@foxmail.com>")
        .about("cat but kafka")
        .subcommands(vec![
            consume_subcommand(),
            produce_subcommand(),
            copy_subcommand(),
            metadata_subcommand(),
        ])
        .setting(AppSettings::SubcommandRequiredElseHelp)
        .arg(
            Arg::new("log")
                .long("log")
                .about("Configure level of logging")
                .takes_value(true)
                // See https://docs.rs/env_logger/0.8.3/env_logger/#enabling-logging
                .possible_values(&["error", "warn", "info", "debug", "trace"]),
        )
}

#[derive(Debug, Copy, Clone, EnumString, Display)]
#[strum(serialize_all = "lowercase")]
pub enum WorkingMode {
    Unspecified,
    Consumer,
    Producer,
    Metadata,
    Query,
    Copy,
}

impl WorkingMode {
    pub fn should_have_input_kafka(self) -> bool {
        match self {
            WorkingMode::Unspecified => false,
            WorkingMode::Consumer => true,
            WorkingMode::Producer => false,
            WorkingMode::Metadata => true,
            WorkingMode::Query => true,
            WorkingMode::Copy => true,
        }
    }

    pub fn should_have_output_kafka(self) -> bool {
        match self {
            WorkingMode::Unspecified => false,
            WorkingMode::Consumer => false,
            WorkingMode::Producer => true,
            WorkingMode::Metadata => false,
            WorkingMode::Query => false,
            WorkingMode::Copy => true,
        }
    }
}

impl Default for WorkingMode {
    fn default() -> Self {
        Self::Unspecified
    }
}

#[derive(Debug, Clone, Copy, Eq, PartialEq, Hash)]
pub enum KafkaOffset {
    Beginning,
    End,
    Stored,
    Offset(isize),
    OffsetInterval(i64, i64),
    TimeInterval(i64, i64),
}

impl Default for KafkaOffset {
    fn default() -> Self {
        Self::Beginning
    }
}

impl FromStr for KafkaOffset {
    type Err = String;

    fn from_str(value: &str) -> Result<Self, String> {
        Ok(match value.to_ascii_lowercase().as_str() {
            "beginning" => KafkaOffset::Beginning,
            "end" => KafkaOffset::End,
            "stored" => KafkaOffset::Stored,
            _ => {
                if let Ok(val) = value.parse() {
                    KafkaOffset::Offset(val)
                } else if let Some(x) = Regex::new(r"s@(\d+)e@(\d+)$").unwrap().captures(value) {
                    let b = x.get(1).unwrap().as_str();
                    let e = x.get(2).unwrap().as_str();
                    KafkaOffset::TimeInterval(b.parse().unwrap(), e.parse().unwrap())
                } else {
                    return Err(format!("Cannot parse {} as offset", value));
                }
            }
        })
    }
}

#[derive(Debug, Clone, Eq, PartialEq, Hash)]
pub enum SerdeFormat {
    Text,
    Json,
    Regex(String),
}

impl FromStr for SerdeFormat {
    type Err = String;

    fn from_str(value: &str) -> Result<Self, String> {
        Ok(match value {
            "text" => SerdeFormat::Text,
            "json" => SerdeFormat::Json,
            _ => SerdeFormat::Regex(value.to_owned()),
        })
    }
}

#[rustfmt::skip]
#[derive(Debug, Clone)]
pub struct AppConfig {
    pub working_mode    :   WorkingMode,
    pub consumer_kafka  :   Option<KafkaConsumerConfig>,
    pub producer_kafka  :   Option<KafkaProducerConfig>,
    pub metadata_kafka  :   Option<KafkaMetadataConfig>,
    pub log_level       :   LevelFilter,
}

impl AppConfig {
    pub fn from_args(args: Vec<&str>) -> Self {
        let matches = get_arg_matcher().get_matches_from(args);

        let kafcat_log_env = std::env::var("KAFCAT_LOG").ok();
        let log_level = matches
            .value_of("log")
            .or_else(|| kafcat_log_env.as_deref())
            .map(|x| LevelFilter::from_str(x).expect("Cannot parse log level"))
            .unwrap_or(LevelFilter::Info);

        let mut this = AppConfig {
            working_mode: WorkingMode::Unspecified,
            consumer_kafka: None,
            producer_kafka: None,
            metadata_kafka: None,
            log_level,
        };
        match matches.subcommand() {
            Some(("consume", matches)) => {
                this.working_mode = WorkingMode::Consumer;
                this.consumer_kafka = Some(KafkaConsumerConfig::from_matches(matches));
            }
            Some(("produce", matches)) => {
                this.working_mode = WorkingMode::Producer;
                this.producer_kafka = Some(KafkaProducerConfig::from_matches(matches));
            }
            Some(("copy", matches)) => {
                this.working_mode = WorkingMode::Copy;
                let from = vec!["kafka"]
                    .into_iter()
                    .chain(matches.values_of("from").expect("Must specify from"));
                let to = vec!["kafka"]
                    .into_iter()
                    .chain(matches.values_of("to").expect("Must specify to"));

                let consumer = consume_subcommand().get_matches_from(from);
                let producer = produce_subcommand().get_matches_from(to);
                this.consumer_kafka = Some(KafkaConsumerConfig::from_matches(&consumer));
                this.producer_kafka = Some(KafkaProducerConfig::from_matches(&producer));
            }
            Some(("metadata", matches)) => {
                this.working_mode = WorkingMode::Metadata;
                this.metadata_kafka = Some(KafkaMetadataConfig::from_matches(matches));
            }
            _ => unreachable!(),
        }

        this
    }
}

#[rustfmt::skip]
#[derive(Debug, Clone, Eq, PartialEq, Hash)]
pub struct KafkaConsumerConfig {
    pub brokers:            String,
    pub group_id:           String,
    pub offset:             KafkaOffset,
    pub partition:          Option<i32>,
    pub topic:              String,
    pub exit_on_done:       bool,
    pub msg_delim:          String,
    pub key_delim:          String,
    pub format:             SerdeFormat,
    pub msg_count_flush:    Option<usize>,
    pub msg_bytes_flush:    Option<usize>
}

impl KafkaConsumerConfig {
    pub fn from_matches(matches: &ArgMatches) -> KafkaConsumerConfig {
        let brokers = matches
            .value_of("brokers")
            .expect("Must specify brokers")
            .to_owned();
        let group_id = matches.value_of("group-id").unwrap_or("kafcat").to_owned();
        let offset = matches
            .value_of("offset")
            .map(|x| x.parse().expect("Cannot parse offset"))
            .unwrap_or(KafkaOffset::Beginning);
        let partition = matches
            .value_of("partition")
            .map(|x| x.parse().expect("Cannot parse partition"));
        let exit = matches.occurrences_of("exit") > 0;
        let topic = matches
            .value_of("topic")
            .expect("Must specify topic")
            .to_owned();
        let format = matches.value_of("format").expect("Must specify format");
        let msg_delim = matches.value_of("msg-delimiter").unwrap().to_owned();
        let key_delim = matches.value_of("key-delimiter").unwrap().to_owned();
        let msg_count_flush = matches.value_of("flush-count").map(|x| x.parse().unwrap());
        let msg_bytes_flush = matches.value_of("flush-bytes").map(|x| x.parse().unwrap());
        KafkaConsumerConfig {
            brokers,
            group_id,
            offset,
            partition,
            topic,
            format: SerdeFormat::from_str(format).unwrap(),
            exit_on_done: exit,
            msg_delim,
            key_delim,
            msg_count_flush,
            msg_bytes_flush,
        }
    }
}

impl Default for KafkaConsumerConfig {
    #[rustfmt::skip]
    fn default() -> Self {
        KafkaConsumerConfig {
            brokers:            BROKERS_DEFAULT.to_string(),
            group_id:           GROUP_ID_DEFAULT.to_string(),
            offset:             KafkaOffset::from_str(OFFSET_DEFAULT).unwrap(),
            partition:          None,
            topic:              "".to_string(),
            format:             SerdeFormat::from_str(FORMAT_DEFAULT).unwrap(),
            exit_on_done:       false,
            msg_delim:          MSG_DELIMITER_DEFAULT.to_string(),
            key_delim:          KEY_DELIMITER_DEFAULT.to_string(),
            msg_count_flush:    None,
            msg_bytes_flush:    None
        }
    }
}

#[rustfmt::skip]
#[derive(Debug, Clone, Eq, PartialEq, Hash)]
pub struct KafkaProducerConfig {
    pub brokers:   String,
    pub group_id:  String,
    pub partition: Option<i32>,
    pub topic:     String,
    pub msg_delim: String,
    pub key_delim: String,
    pub format:    SerdeFormat,
}

impl KafkaProducerConfig {
    pub fn from_matches(matches: &ArgMatches) -> KafkaProducerConfig {
        let brokers = matches
            .value_of("brokers")
            .expect("Must specify brokers")
            .to_owned();
        let group_id = matches.value_of("group-id").unwrap_or("kafcat").to_owned();
        let partition = matches
            .value_of("partition")
            .map(|x| x.parse().expect("Cannot parse partition"));
        let topic = matches
            .value_of("topic")
            .expect("Must specify topic")
            .to_owned();
        let msg_delim = matches.value_of("msg-delimiter").unwrap().to_owned();
        let key_delim = matches.value_of("key-delimiter").unwrap().to_owned();
        let format = matches.value_of("format").expect("Must specify format");
        KafkaProducerConfig {
            brokers,
            group_id,
            partition,
            topic,
            msg_delim,
            key_delim,
            format: SerdeFormat::from_str(format).unwrap(),
        }
    }
}

impl Default for KafkaProducerConfig {
    #[rustfmt::skip]
    fn default() -> Self {
        KafkaProducerConfig {
            brokers:   BROKERS_DEFAULT.to_string(),
            group_id:  GROUP_ID_DEFAULT.to_string(),
            partition: None,
            topic:     "".to_string(),
            msg_delim: MSG_DELIMITER_DEFAULT.to_string(),
            key_delim: KEY_DELIMITER_DEFAULT.to_string(),
            format:    SerdeFormat::from_str(FORMAT_DEFAULT).unwrap(),
        }
    }
}

<<<<<<< HEAD
#[rustfmt::skip]
#[derive(Debug, Clone, Eq, PartialEq, Hash)]
pub struct KafkaMetadataConfig {
    pub brokers:            String,
    pub group_id:           String,
}

impl KafkaMetadataConfig {
    pub fn from_matches(matches: &ArgMatches) -> KafkaMetadataConfig {
        let brokers = matches
            .value_of("brokers")
            .expect("Must specify brokers")
            .to_owned();
        let group_id = matches.value_of("group-id").unwrap_or("kafcat").to_owned();
        KafkaMetadataConfig { brokers, group_id }
    }
}

=======
#[derive(Serialize, Deserialize)]
pub struct ClusterConfig {
    pub name: String,
    pub brokers: Vec<String>,
    #[serde(rename = "SASL")]
    pub sasl: Option<SaslConfig>,
    #[serde(rename = "TLS")]
    pub tls: Option<TlsConfig>,
    #[serde(rename = "security-protocol")]
    #[serde(default)]
    pub security_protocol: String,
    #[serde(default)]
    pub version: String,
}
#[derive(Serialize, Deserialize)]
pub struct ClustersConfig {
    pub clusters: Vec<ClusterConfig>,
}

#[derive(Serialize, Deserialize)]
pub struct TlsConfig {
    #[serde(default)]
    pub cafile: String,
    #[serde(default)]
    pub clientfile: String,
    #[serde(default)]
    pub clientkeyfile: String,
    #[serde(default)]
    pub insecure: bool,
}

#[derive(Serialize, Deserialize)]
pub struct SaslConfig {
    mechanism: String,
    #[serde(default)]
    username: String,
    #[serde(default)]
    password: String,
    #[serde(rename = "clientID")]
    #[serde(default)]
    client_id: String,
    #[serde(rename = "clientSecret")]
    #[serde(default)]
    client_secret: String,
    #[serde(rename = "tokenURL")]
    #[serde(default)]
    token_url: String,
}
>>>>>>> 76531859
#[cfg(test)]
mod tests {
    use super::*;

    #[test]
    fn consumer_config() {
        let config =
            AppConfig::from_args(vec!["kafcat", "-C", "-b", "localhost", "-t", "topic", "-e"]);
        assert_eq!(
            config.consumer_kafka.unwrap(),
            KafkaConsumerConfig {
                brokers: "localhost".to_string(),
                group_id: "kafcat".to_string(),
                offset: KafkaOffset::Beginning,
                partition: None,
                topic: "topic".to_string(),
                exit_on_done: true,
                ..Default::default()
            }
        )
    }
    #[test]
    fn producer_config() {
        let config = AppConfig::from_args(vec!["kafcat", "-P", "-b", "localhost", "-t", "topic"]);
        assert_eq!(
            config.producer_kafka.unwrap(),
            KafkaProducerConfig {
                brokers: "localhost".to_string(),
                group_id: "kafcat".to_string(),
                partition: None,
                topic: "topic".to_string(),
                ..Default::default()
            }
        )
    }
    #[test]
    fn copy_config() {
        let config = AppConfig::from_args(vec![
            "kafcat",
            "copy",
            "-b",
            "localhost1",
            "-t",
            "topic1",
            "-e",
            "--",
            "-b",
            "localhost2",
            "-t",
            "topic2",
        ]);
        assert_eq!(
            config.consumer_kafka.unwrap(),
            KafkaConsumerConfig {
                brokers: "localhost1".to_string(),
                group_id: "kafcat".to_string(),
                offset: KafkaOffset::Beginning,
                partition: None,
                topic: "topic1".to_string(),
                exit_on_done: true,
                ..Default::default()
            }
        );
        assert_eq!(
            config.producer_kafka.unwrap(),
            KafkaProducerConfig {
                brokers: "localhost2".to_string(),
                group_id: "kafcat".to_string(),
                partition: None,
                topic: "topic2".to_string(),
                ..Default::default()
            }
        );
    }
    macro_rules! test_read_clusters_config {
        ($fn_name: ident, $name: ident) => {
            #[test]
            fn $fn_name() {
                let config = include_str!(concat!("../examples/", stringify!($name), ".yaml"));
                let config: ClustersConfig =
                    serde_yaml::from_str(config).expect("Cannot parse config");
                drop(config);
            }
        };
    }
    test_read_clusters_config!(test_read_config_basic, basic);
    test_read_clusters_config!(test_read_config_sasl_plaintext, sasl_plaintext);
    test_read_clusters_config!(test_read_config_sasl_ssl, sasl_ssl);
    test_read_clusters_config!(test_read_config_sasl_ssl_custom_ca, sasl_ssl_custom_ca);
    test_read_clusters_config!(test_read_config_sasl_ssl_insecure, sasl_ssl_insecure);
    test_read_clusters_config!(test_read_config_sasl_ssl_scram, sasl_ssl_scram);
    test_read_clusters_config!(test_read_config_ssl_keys, ssl_keys);
}<|MERGE_RESOLUTION|>--- conflicted
+++ resolved
@@ -136,6 +136,14 @@
     ])
 }
 
+pub fn metadata_subcommand() -> App<'static> {
+    // this is not meant to be used directly only for help message
+    App::new("metadata")
+        .short_flag('M')
+        .about("Prints metadata information")
+        .args(vec![brokers(), group_id()])
+}
+
 pub fn copy_subcommand() -> App<'static> {
     // this is not meant to be used directly only for help message
     App::new("copy")
@@ -144,13 +152,6 @@
         .arg(Arg::new("from").multiple(true).required(true))
         .arg(Arg::new("to").multiple(true).last(true).required(true))
         .about("Copy mode accepts two parts of arguments <from> and <to>, the two parts are separated by [--]. <from> is the exact as Consumer mode, and <to> is the exact as Producer mode.")
-}
-
-pub fn metadata_subcommand() -> App<'static> {
-    // this is not meant to be used directly only for help message
-    App::new("metadata")
-        .about("Prints metadata information.")
-        .args(vec![brokers(), group_id()])
 }
 
 pub fn get_arg_matcher() -> App<'static> {
@@ -277,11 +278,11 @@
 #[rustfmt::skip]
 #[derive(Debug, Clone)]
 pub struct AppConfig {
-    pub working_mode    :   WorkingMode,
-    pub consumer_kafka  :   Option<KafkaConsumerConfig>,
-    pub producer_kafka  :   Option<KafkaProducerConfig>,
+    pub working_mode:   WorkingMode,
+    pub consumer_kafka: Option<KafkaConsumerConfig>,
+    pub producer_kafka: Option<KafkaProducerConfig>,
     pub metadata_kafka  :   Option<KafkaMetadataConfig>,
-    pub log_level       :   LevelFilter,
+    pub log_level:      LevelFilter,
 }
 
 impl AppConfig {
@@ -311,6 +312,10 @@
                 this.working_mode = WorkingMode::Producer;
                 this.producer_kafka = Some(KafkaProducerConfig::from_matches(matches));
             }
+            Some(("metadata", matches)) => {
+                this.working_mode = WorkingMode::Metadata;
+                this.metadata_kafka = Some(KafkaMetadataConfig::from_matches(matches));
+            }
             Some(("copy", matches)) => {
                 this.working_mode = WorkingMode::Copy;
                 let from = vec!["kafka"]
@@ -324,10 +329,6 @@
                 let producer = produce_subcommand().get_matches_from(to);
                 this.consumer_kafka = Some(KafkaConsumerConfig::from_matches(&consumer));
                 this.producer_kafka = Some(KafkaProducerConfig::from_matches(&producer));
-            }
-            Some(("metadata", matches)) => {
-                this.working_mode = WorkingMode::Metadata;
-                this.metadata_kafka = Some(KafkaMetadataConfig::from_matches(matches));
             }
             _ => unreachable!(),
         }
@@ -467,12 +468,10 @@
     }
 }
 
-<<<<<<< HEAD
-#[rustfmt::skip]
 #[derive(Debug, Clone, Eq, PartialEq, Hash)]
 pub struct KafkaMetadataConfig {
-    pub brokers:            String,
-    pub group_id:           String,
+    pub brokers: String,
+    pub group_id: String,
 }
 
 impl KafkaMetadataConfig {
@@ -486,7 +485,6 @@
     }
 }
 
-=======
 #[derive(Serialize, Deserialize)]
 pub struct ClusterConfig {
     pub name: String,
@@ -535,7 +533,6 @@
     #[serde(default)]
     token_url: String,
 }
->>>>>>> 76531859
 #[cfg(test)]
 mod tests {
     use super::*;
